--- conflicted
+++ resolved
@@ -54,13 +54,9 @@
                 didApplySolution: { (cts, solution, expr, context) -> Expr in
                     let varTy = cts.simplify(type: varTy)
                     vd.type = varTy
-<<<<<<< HEAD
 
                     // <Q13 hint="see visitCallExpr" />
                     return expr
-=======
-                    return try solution.coerce(expr: expr, to: varTy)
->>>>>>> 241d1410
             })
                 
             ie = try typeCheckExpr(ie,
