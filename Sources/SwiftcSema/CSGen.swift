--- conflicted
+++ resolved
@@ -37,15 +37,9 @@
         return cts.createTypeVariable()
     }
     
-<<<<<<< HEAD
-    public func visitCallExpr(_ node: CallExpr) throws -> Type {
-        let callee = try cts.astTypeOrThrow(for: node.callee) // $T1
-        let arg = try cts.astTypeOrThrow(for: node.argument) // Int
-=======
     public func visit(_ node: CallExpr) throws -> Type {
         let callee = try cts.astTypeOrThrow(for: node.callee)
         let arg = try cts.astTypeOrThrow(for: node.argument)
->>>>>>> 5d7ceb3e
         
         let tv = cts.createTypeVariable() // $T2
         let ft = FunctionType(parameter: arg, result: tv)
